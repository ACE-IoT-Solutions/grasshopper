--- conflicted
+++ resolved
@@ -17,18 +17,7 @@
 from rdflib.compare import graph_diff, to_isomorphic
 from rdflib.extras.external_graph_libs import rdflib_to_networkx_digraph
 
-<<<<<<< HEAD
 from .rdf_components import BACnetEdgeType
-from .serializers import (
-    MessageResponse, CompareTTLFiles, IPAddressList, 
-    FileList, ErrorResponse, FileUploadResponse, IPAddress
-)
-
-# Create FastAPI router
-api_router = APIRouter(prefix="/operations", tags=["operations"])
-
-compare_rdf_queue = Queue()
-=======
 from .serializers import (
     IPAddress, 
     IPAddressList, 
@@ -39,12 +28,11 @@
     FileUploadResponse
 )
 
-# Create API router with prefix
-api_router = APIRouter(prefix="/operations")
+# Create FastAPI router
+api_router = APIRouter(prefix="/operations", tags=["operations"])
 
 # Setup processing queue
 compare_rdf_queue: Queue = Queue()
->>>>>>> 0a4b5fa8
 processing_task = None
 executor = ProcessPoolExecutor(max_workers=1)  
 
@@ -143,11 +131,7 @@
         edge_label = attr.get('triples', [])[0][1] if 'triples' in attr else None
         if 'rdf_diff_source' in edge_label:
             rdf_diff_list.append((u,v,edge_label))
-<<<<<<< HEAD
         elif all(edge.value not in edge_label for edge in BACnetEdgeType):
-=======
-        elif 'device-on-network' not in edge_label and 'router-to-network' not in edge_label:
->>>>>>> 0a4b5fa8
             label = edge_label.split('#')[-1]
             val = str(v).split('#')[-1]
             if str(u) in node_data:
@@ -166,7 +150,6 @@
         else:
             if v in rdf_edges:
                 node_data[str(u)] = {'device-address': str(rdf_edges[v])}
-<<<<<<< HEAD
             else:
                 node_data[str(u)] = {'device-address': str(v)}
 
@@ -177,18 +160,6 @@
             if s in node_data:
                 node_data[s][edge_label] = str(v)
             else:
-=======
-            else:
-                node_data[str(u)] = {'device-address': str(v)}
-
-    for u, v, edge_label in rdf_diff_list:
-        edge_id = str(u)
-        s, p, o = edge_id.split(' ')
-        if 'device-on-network' in p or 'router-to-network' in p:
-            if s in node_data:
-                node_data[s][edge_label] = str(v)
-            else:
->>>>>>> 0a4b5fa8
                 node_data[s] = {edge_label: str(v)}
             if o in node_data:
                 node_data[o][edge_label] = str(v)
@@ -274,7 +245,6 @@
             status_code=status.HTTP_400_BAD_REQUEST,
             content={"error": "No file part in the request"}
         )
-<<<<<<< HEAD
 
     if file.filename == '' or not file.filename:
         return JSONResponse(
@@ -423,62 +393,6 @@
 async def get_ttl_compare(ttl_filename: str, request: Request):
     """Get network json from compare file"""
     ttl_filepath = get_file_path(ttl_filename, request, folder='compare')
-=======
-
-    if file.filename == '' or not file.filename:
-        return JSONResponse(
-            status_code=status.HTTP_400_BAD_REQUEST,
-            content={"error": "No selected file"}
-        )
-
-    if file and allowed_file(file.filename):
-        file_path = os.path.join(ttl_dir, file.filename)
-        
-        # Save the file
-        contents = await file.read()
-        with open(file_path, 'wb') as f:
-            f.write(contents)
-            
-        return {"message": f"File {file.filename} uploaded successfully", "file_path": file_path}
-    else:
-        return JSONResponse(
-            status_code=status.HTTP_400_BAD_REQUEST,
-            content={"error": "File type not allowed"}
-        )
-
-
-@api_router.get('/ttl_file/{ttl_filename}')
-async def download_ttl_file(ttl_filename: str, request: Request):
-    """Download ttl file"""
-    ttl_filepath = get_file_path(ttl_filename, request)
-    if not ttl_filepath:
-        raise HTTPException(status_code=status.HTTP_404_NOT_FOUND, detail="File not found")
-
-    try:
-        return FileResponse(ttl_filepath, filename=ttl_filename)
-    except Exception as e:
-        raise HTTPException(status_code=status.HTTP_500_INTERNAL_SERVER_ERROR, detail=str(e))
-
-
-@api_router.delete('/ttl_file/{ttl_filename}', response_model=MessageResponse)
-async def delete_ttl_file(ttl_filename: str, request: Request):
-    """Delete ttl file"""
-    ttl_filepath = get_file_path(ttl_filename, request)
-    if not ttl_filepath:
-        raise HTTPException(status_code=status.HTTP_404_NOT_FOUND, detail="File not found")
-
-    if os.path.exists(ttl_filepath):
-        os.remove(ttl_filepath)
-        return {"message": "File deleted successfully"}
-    else:
-        raise HTTPException(status_code=status.HTTP_404_NOT_FOUND, detail="File not found")
-
-
-@api_router.get('/ttl_network/{ttl_filename}')
-async def get_ttl_network(ttl_filename: str, request: Request):
-    """Get ttl file network in json"""
-    ttl_filepath = get_file_path(ttl_filename, request)
->>>>>>> 0a4b5fa8
     if not ttl_filepath:
         raise HTTPException(status_code=status.HTTP_404_NOT_FOUND, detail="File not found")
 
@@ -495,7 +409,6 @@
     return net_data
 
 
-<<<<<<< HEAD
 @api_router.delete('/ttl_compare/{ttl_filename}', response_model=MessageResponse)
 async def delete_ttl_compare(ttl_filename: str, request: Request):
     """Delete ttl compare file"""
@@ -574,180 +487,6 @@
     except Exception as e:
         raise HTTPException(status_code=status.HTTP_500_INTERNAL_SERVER_ERROR, detail=str(e))
 
-=======
-@api_router.post('/ttl_compare_queue', response_model=MessageResponse, status_code=status.HTTP_202_ACCEPTED)
-async def add_ttl_compare_queue(compare_files: CompareTTLFiles, request: Request):
-    """Adds ttl compare file request to queue"""
-    ttl_filename_1 = compare_files.ttl_1
-    ttl_filename_2 = compare_files.ttl_2
-    ttl_filepath_1 = get_file_path(ttl_filename_1, request=request)
-    ttl_filepath_2 = get_file_path(ttl_filename_2, request=request)
-    
-    if not ttl_filepath_1 or not ttl_filepath_2:
-        raise HTTPException(status_code=status.HTTP_404_NOT_FOUND, detail="File not found")
-    
-    queue_contents = list(compare_rdf_queue.queue)
-    if processing_task:
-        queue_contents.append(processing_task)
-    
-    for task in queue_contents:
-        if (task.get("ttl_1") == ttl_filename_1 and task.get("ttl_2") == ttl_filename_2) or \
-            (task.get("ttl_1") == ttl_filename_2 and task.get("ttl_2") == ttl_filename_1):
-            raise HTTPException(status_code=status.HTTP_400_BAD_REQUEST, detail="Task already in queue")
-
-    compare_rdf_queue.put(
-        {
-            "id": str(uuid.uuid4()),
-            "ttl_1": ttl_filename_1, 
-            "ttl_2": ttl_filename_2,
-            "agent_data_path": get_agent_data_path(request)
-        }
-    )
-    return {"message": "File accepted"}
-
-
-@api_router.get('/ttl_compare_queue')
-async def get_ttl_compare_queue():
-    """Gets current queue and processing task"""
-    queue_contents = list(compare_rdf_queue.queue)
-    return {
-        "processing_task": processing_task if processing_task else "None",
-        "queue": queue_contents
-    }
-
-
-@api_router.delete('/ttl_compare_queue_tasks/{task_id}')
-async def delete_ttl_compare_queue_task(task_id: str):
-    """Removes task from queue"""
-    global compare_rdf_queue
-    if processing_task and processing_task.get("id") == task_id:
-        return JSONResponse(
-            status_code=status.HTTP_400_BAD_REQUEST,
-            content={"status": "error", "message": "Task is currently being processed"}
-        )
-    
-    queue_contents = list(compare_rdf_queue.queue)
-    new_queue = [task for task in queue_contents if task["id"] != task_id]
-
-    if len(new_queue) == len(queue_contents):
-        return JSONResponse(
-            status_code=status.HTTP_404_NOT_FOUND,
-            content={"status": "error", "message": f"Task {task_id} not found"}
-        )
-
-    compare_rdf_queue = Queue()
-    for task in new_queue:
-        compare_rdf_queue.put(task)
-
-    return {"status": "success", "message": f"Task {task_id} removed from the queue"}
-
-
-@api_router.get('/ttl_compare', response_model=FileList)
-async def get_ttl_compare_list(request: Request):
-    """Get list of comparison ttl files"""
-    file_list = list_files_in_dir(folder='compare', request=request)
-    return {"file_list": file_list}
-
-
-@api_router.get('/ttl_compare/{ttl_filename}')
-async def get_ttl_compare(ttl_filename: str, request: Request):
-    """Get network json from compare file"""
-    ttl_filepath = get_file_path(ttl_filename, request, folder='compare')
-    if not ttl_filepath:
-        raise HTTPException(status_code=status.HTTP_404_NOT_FOUND, detail="File not found")
-
-    g = Graph()
-    g.parse(ttl_filepath, format="ttl")
-    nx_graph, node_data, edge_data = build_networkx_graph(g)
-
-    net = Network()
-    pass_networkx_to_pyvis(nx_graph, net, node_data, edge_data)
-    net_data = {
-        "nodes": net.nodes,
-        "edges": net.edges
-    }
-    return net_data
-
-
-@api_router.delete('/ttl_compare/{ttl_filename}', response_model=MessageResponse)
-async def delete_ttl_compare(ttl_filename: str, request: Request):
-    """Delete ttl compare file"""
-    ttl_filepath = get_file_path(ttl_filename, request, folder='compare')
-    if not ttl_filepath:
-        raise HTTPException(status_code=status.HTTP_404_NOT_FOUND, detail="File not found")
-
-    if os.path.exists(ttl_filepath):
-        os.remove(ttl_filepath)
-        return {"message": f"File {ttl_filename} deleted successfully"}
-    else:
-        raise HTTPException(status_code=status.HTTP_404_NOT_FOUND, detail="File not found")
-
-
-@api_router.get('/network_config')
-async def get_network_config_list(request: Request):
-    """Gets network config list"""
-    data = []
-    agent_data_path = get_agent_data_path(request)
-    network_config_roots = os.path.join(agent_data_path, 'network_config')
-    if os.path.exists(network_config_roots):
-        for filename in os.listdir(network_config_roots):
-            if filename.endswith('.json'):
-                data.append(filename)
-    return {"data": data}
-
-
-@api_router.post('/network_config', status_code=status.HTTP_201_CREATED, response_model=Union[FileUploadResponse, ErrorResponse])
-async def upload_network_config(request: Request, file: UploadFile = File(...)):
-    """Upload network config json file"""
-    ALLOWED_EXTENSIONS = {'json'}
-
-    def allowed_file(filename):
-        return '.' in filename and filename.rsplit('.', 1)[1].lower() in ALLOWED_EXTENSIONS
-
-    agent_data_path = get_agent_data_path(request)
-    network_config_path = os.path.join(agent_data_path, 'network_config')
-    
-    if not file:
-        return JSONResponse(
-            status_code=status.HTTP_400_BAD_REQUEST,
-            content={"error": "No file part in the request"}
-        )
-
-    if file.filename == '' or not file.filename:
-        return JSONResponse(
-            status_code=status.HTTP_400_BAD_REQUEST,
-            content={"error": "No selected file"}
-        )
-
-    if file and allowed_file(file.filename):
-        file_path = os.path.join(network_config_path, file.filename)
-        
-        # Save the file
-        contents = await file.read()
-        with open(file_path, 'wb') as f:
-            f.write(contents)
-            
-        return {"message": f"File {file.filename} uploaded successfully", "file_path": file_path}
-    else:
-        return JSONResponse(
-            status_code=status.HTTP_400_BAD_REQUEST,
-            content={"error": "File type not allowed"}
-        )
-
-
-@api_router.get('/network_config/{network_config_filename}')
-async def download_network_config(network_config_filename: str, request: Request):
-    """Download network config json file"""
-    network_config_filepath = get_file_path(network_config_filename, request, 'network_config')
-    if not network_config_filepath:
-        raise HTTPException(status_code=status.HTTP_404_NOT_FOUND, detail="File not found")
-
-    try:
-        return FileResponse(network_config_filepath, filename=network_config_filename)
-    except Exception as e:
-        raise HTTPException(status_code=status.HTTP_500_INTERNAL_SERVER_ERROR, detail=str(e))
-
->>>>>>> 0a4b5fa8
 
 @api_router.delete('/network_config/{network_config_filename}', response_model=MessageResponse)
 async def delete_network_config(network_config_filename: str, request: Request):
